pragma solidity ^0.4.23;

import "./ModularBasicToken.sol";

/**
 * @title Standard ERC20 token
 *
 * @dev Implementation of the basic standard token.
 * @dev https://github.com/ethereum/EIPs/issues/20
 * @dev Based on code by FirstBlood: https://github.com/Firstbloodio/token/blob/master/smart_contract/FirstBloodToken.sol
 */
contract ModularStandardToken is ModularBasicToken {
    
    event AllowanceSheetSet(address indexed sheet);
    event Approval(address indexed owner, address indexed spender, uint256 value);
    
    /**
    * @dev claim ownership of the AllowanceSheet contract
    * @param _sheet The address to of the AllowanceSheet to claim.
    */
    function setAllowanceSheet(address _sheet) public onlyOwner returns(bool) {
        allowances = AllowanceSheet(_sheet);
        allowances.claimOwnership();
        emit AllowanceSheetSet(_sheet);
        return true;
    }

    /**
     * @dev Transfer tokens from one address to another
     * @param _from address The address which you want to send tokens from
     * @param _to address The address which you want to transfer to
     * @param _value uint256 the amount of tokens to be transferred
     */
    function transferFrom(address _from, address _to, uint256 _value) public returns (bool) {
        _transferFromAllArgs(_from, _to, _value, msg.sender);
        return true;
    }

    function _transferFromAllArgs(address _from, address _to, uint256 _value, address _spender) internal {
        require(_value <= allowances.allowanceOf(_from, _spender),"not enough allowance to transfer");

<<<<<<< HEAD
        allowances.subAllowance(_from, _spender, _value);
        _transferAllArgs(_from, _to, _value);
=======
        transferAllArgs(_from, _to, _value);
        allowances.subAllowance(_from, _spender, _value);
>>>>>>> e5ff5220
    }

    /**
     * @dev Approve the passed address to spend the specified amount of tokens on behalf of msg.sender.
     *
     * Beware that changing an allowance with this method brings the risk that someone may use both the old
     * and the new allowance by unfortunate transaction ordering. One possible solution to mitigate this
     * race condition is to first reduce the spender's allowance to 0 and set the desired value afterwards:
     * https://github.com/ethereum/EIPs/issues/20#issuecomment-263524729
     * @param _spender The address which will spend the funds.
     * @param _value The amount of tokens to be spent.
     */
    function approve(address _spender, uint256 _value) public returns (bool) {
        _approveAllArgs(_spender, _value, msg.sender);
        return true;
    }

    function _approveAllArgs(address _spender, uint256 _value, address _tokenHolder) internal {
        allowances.setAllowance(_tokenHolder, _spender, _value);
        emit Approval(_tokenHolder, _spender, _value);
    }

    /**
     * @dev Function to check the amount of tokens that an owner allowed to a spender.
     * @param _owner address The address which owns the funds.
     * @param _spender address The address which will spend the funds.
     * @return A uint256 specifying the amount of tokens still available for the spender.
     */
    function allowance(address _owner, address _spender) public view returns (uint256) {
        return allowances.allowanceOf(_owner, _spender);
    }

    /**
     * @dev Increase the amount of tokens that an owner allowed to a spender.
     *
     * approve should be called when allowed[_spender] == 0. To increment
     * allowed value is better to use this function to avoid 2 calls (and wait until
     * the first transaction is mined)
     * From MonolithDAO Token.sol
     * @param _spender The address which will spend the funds.
     * @param _addedValue The amount of tokens to increase the allowance by.
     */
    function increaseApproval(address _spender, uint _addedValue) public returns (bool) {
        _increaseApprovalAllArgs(_spender, _addedValue, msg.sender);
        return true;
    }

    function _increaseApprovalAllArgs(address _spender, uint256 _addedValue, address _tokenHolder) internal {
        allowances.addAllowance(_tokenHolder, _spender, _addedValue);
        emit Approval(_tokenHolder, _spender, allowances.allowanceOf(_tokenHolder, _spender));
    }

    /**
     * @dev Decrease the amount of tokens that an owner allowed to a spender.
     *
     * approve should be called when allowed[_spender] == 0. To decrement
     * allowed value is better to use this function to avoid 2 calls (and wait until
     * the first transaction is mined)
     * From MonolithDAO Token.sol
     * @param _spender The address which will spend the funds.
     * @param _subtractedValue The amount of tokens to decrease the allowance by.
     */
    function decreaseApproval(address _spender, uint _subtractedValue) public returns (bool) {
        _decreaseApprovalAllArgs(_spender, _subtractedValue, msg.sender);
        return true;
    }

    function _decreaseApprovalAllArgs(address _spender, uint256 _subtractedValue, address _tokenHolder) internal {
        uint256 oldValue = allowances.allowanceOf(_tokenHolder, _spender);
        if (_subtractedValue > oldValue) {
            allowances.setAllowance(_tokenHolder, _spender, 0);
        } else {
            allowances.subAllowance(_tokenHolder, _spender, _subtractedValue);
        }
        emit Approval(_tokenHolder,_spender, allowances.allowanceOf(_tokenHolder, _spender));
    }
}<|MERGE_RESOLUTION|>--- conflicted
+++ resolved
@@ -39,13 +39,8 @@
     function _transferFromAllArgs(address _from, address _to, uint256 _value, address _spender) internal {
         require(_value <= allowances.allowanceOf(_from, _spender),"not enough allowance to transfer");
 
-<<<<<<< HEAD
+        _transferAllArgs(_from, _to, _value);
         allowances.subAllowance(_from, _spender, _value);
-        _transferAllArgs(_from, _to, _value);
-=======
-        transferAllArgs(_from, _to, _value);
-        allowances.subAllowance(_from, _spender, _value);
->>>>>>> e5ff5220
     }
 
     /**
